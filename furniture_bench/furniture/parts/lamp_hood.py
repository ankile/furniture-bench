import numpy as np
import torch

from furniture_bench.furniture.parts.part import Part
from furniture_bench.utils.pose import get_mat, rot_mat
import furniture_bench.utils.transform as T
import furniture_bench.controllers.control_utils as C
from furniture_bench.config import config


class LampHood(Part):
    def __init__(self, part_config, part_idx):
        super().__init__(part_config, part_idx)
        self.assembled_rel_poses = [
            get_mat([0, 0.094, 0], [0, 0, 0]),
            get_mat([0, 0.085, 0], [0, 0, 0]),
            get_mat([0, 0.09, 0], [0, 0, 0]),
        ]
        self.reset_x_len = 0.088
        self.reset_y_len = 0.088

        # 0.139626 radian = 8 degree.
        self.rel_pose_from_center[self.tag_ids[0]] = get_mat(
            [0, 0, -0.034022], [-0.139626, 0, 0]
        )
        self.rel_pose_from_center[self.tag_ids[1]] = get_mat(
            [np.cos(np.pi / 3) * 0.034022, 0, -np.sin(np.pi / 6) * 0.034022],
            [-0.139626, -np.pi / 3, 0],
        )
        self.rel_pose_from_center[self.tag_ids[2]] = get_mat(
            [np.cos(np.pi / 3) * 0.034022, 0, np.sin(np.pi / 6) * 0.034022],
            [-0.139626, -2 * np.pi / 3, 0],
        )
        self.rel_pose_from_center[self.tag_ids[3]] = get_mat(
            [0, 0, 0.034022], [-0.139626, -3 * np.pi / 3, 0]
        )
        self.rel_pose_from_center[self.tag_ids[4]] = get_mat(
            [np.cos(np.pi / 3) * 0.034022, 0, np.sin(np.pi / 6) * 0.034022],
            [-0.139626, -4 * np.pi / 3, 0],
        )
        self.rel_pose_from_center[self.tag_ids[5]] = get_mat(
            [np.cos(np.pi / 3) * 0.034022, 0, -np.sin(np.pi / 6) * 0.034022],
            [-0.139626, -5 * np.pi / 3, 0],
        )

        self.reset_gripper_width = 0.045
        self.init_ee_pos = None

        self.skill_complete_next_states = ["lift_up_hood"]
        self.hood_grip_width = 0.01

    def is_in_reset_ori(self, pose, from_skill, ori_bound):
        # Veritical orientation.
        return pose[2, 1] > 0.8

    def reset(self):
        self.pre_assemble_done = False
        self._state = "move_up"
        self.gripper_action = -1

    def pre_assemble(
        self,
        ee_pos,
        ee_quat,
        gripper_width,
        rb_states,
        part_idxs,
        sim_to_april_mat,
        april_to_robot,
    ):
        next_state = self._state

        ee_pose = C.to_homogeneous(ee_pos, C.quat2mat(ee_quat))
        hood_pose = C.to_homogeneous(
            rb_states[part_idxs["lamp_hood"]][0][:3],
            C.quat2mat(rb_states[part_idxs["lamp_hood"]][0][3:7]),
        )

        hood_pose = sim_to_april_mat @ hood_pose
        device = hood_pose.device

        if self.init_ee_pos is None:
            self.init_ee_pos = ee_pos.clone()

        if self._state == "move_up":
            self.gripper_action = -1
            target_pos = self.init_ee_pos + torch.tensor([0, 0, 0.08], device=device)
            target_ori = ee_pose[:3, :3]
            target = C.to_homogeneous(target_pos, target_ori)
            if self.satisfy(
                ee_pose, target, pos_error_threshold=0.00, ori_error_threshold=0.0
            ):
                self.prev_pose = target
                next_state = "move_center"
        elif self._state == "move_center":
            z = ee_pose[2, 3]
            target_pos = torch.tensor([self.prev_pose[0, 3], -0.05, z], device=device)
            target_ori = self.prev_pose[:3, :3]
            target = C.to_homogeneous(target_pos, target_ori)
            if self.satisfy(
                ee_pose, target, pos_error_threshold=0.02, ori_error_threshold=0.3
            ):
                self.prev_pose = target
                next_state = "reach_hood_floor_xy"
                self.pre_assemble_done = True
                target = self.prev_pose

        skill_complete = self.may_transit_state(next_state)

        return (
            target[:3, 3],
            C.mat2quat(target[:3, :3]),
            torch.tensor([self.gripper_action]).to(ee_pos.device),
            skill_complete,
        )

    def fsm_step(
        self,
        ee_pos,
        ee_quat,
        gripper_width,
        rb_states,
        part_idxs,
        sim_to_april_mat,
        april_to_robot,
        assemble_to,
    ):
        next_state = self._state

        ee_pose = C.to_homogeneous(ee_pos, C.quat2mat(ee_quat))
        base_pose = C.to_homogeneous(
            rb_states[part_idxs[assemble_to]][0][:3],
            C.quat2mat(rb_states[part_idxs[assemble_to]][0][3:7]),
        )
        hood_pose = C.to_homogeneous(
            rb_states[part_idxs[self.name]][0][:3],
            C.quat2mat(rb_states[part_idxs[self.name]][0][3:7]),
        )

        hood_pose = sim_to_april_mat @ hood_pose
        base_pose = sim_to_april_mat @ base_pose

        device = ee_pose.device

        if self._state == "reach_hood_floor_xy":
            # Look at the front
            target_ori = (torch.tensor(rot_mat([np.pi, 0, 0], hom=True)).float())[
                :3, :3
            ]
            pos = hood_pose[:4, 3]
            target_pos = (april_to_robot @ pos)[:3]
            target_pos[2] = ee_pos[2]  # Keep the z.
<<<<<<< HEAD
            target_pos[1] += 0.032
=======
            target_pos[1] += 0.026
>>>>>>> cd180183
            target = C.to_homogeneous(target_pos, target_ori)
            if self.satisfy(ee_pose, target, pos_error_threshold=0.02):
                self.prev_pose = target.clone()
                next_state = "reach_hood_floor_z"
        elif self._state == "reach_hood_floor_z":
            target_pos = self.prev_pose[:3, 3]
            target_pos[2] = (april_to_robot @ hood_pose)[2, 3]
            target_ori = self.prev_pose[:3, :3]
            target = C.to_homogeneous(target_pos, target_ori)
            target[2, 3] += 0.04
            if self.satisfy(
                ee_pose, target, pos_error_threshold=0.01, ori_error_threshold=0.3
            ):
                self.prev_pose = target
                next_state = "pick_hood"
        elif self._state == "pick_hood":
            target = self.prev_pose
            self.gripper_action = 1
            if self.gripper_less(
                gripper_width, self.hood_grip_width + 0.001, cnt_max=20
            ):
                self.prev_pose = target
                next_state = "lift_up_hood"
        elif self._state == "lift_up_hood":
            target_pos = self.prev_pose[:3, 3] + torch.tensor(
                [0, 0, 0.19], device=device
            )
            target_ori = ee_pose[:3, :3]
            target = self.add_noise_first_target(
                C.to_homogeneous(target_pos, target_ori)
            )
            if self.satisfy(
                ee_pose, target, pos_error_threshold=0.01, ori_error_threshold=0.3
            ):
                self.prev_pose = target
                next_state = "move_center"
        elif self._state == "move_center":
            target_pos = torch.tensor([self.prev_pose[0, 3], 0.0, self.prev_pose[2, 3]], device=device)
            target_ori = self.prev_pose[:3, :3]
            target = self.add_noise_first_target(
                C.to_homogeneous(target_pos, target_ori)
            )
            if self.satisfy(
                ee_pose, target, pos_error_threshold=0.01, ori_error_threshold=0.3
            ):
                self.prev_pose = target
                next_state = "reach_base_top_xy"
        elif self._state == "reach_base_top_xy":
            base_pose_robot = (
                april_to_robot
                @ base_pose
                @ torch.tensor(
                    get_mat(self.default_assembled_pose[:3, 3], [0.0, 0.0, 0.0]),
                    device=device,
                )
            )
            base_pose_robot[:3, :3] = self.prev_pose[:3, :3]
            target = base_pose_robot.clone()
<<<<<<< HEAD
            target[1, 3] += 0.032  # Move up a bit.
=======
            target[1, 3] += 0.026  # Move up a bit.
>>>>>>> cd180183
            # Keep the z.
            target[2, 3] = self.prev_pose[2, 3]
            if self.satisfy(
                ee_pose,
                target,
                pos_error_threshold=0.0,
                ori_error_threshold=0.0,
                max_len=50,
            ):
                self.prev_pose = target
                next_state = "reach_base_top_z"
        elif self._state == "reach_base_top_z":
            base_pose_robot = (
                april_to_robot
                @ base_pose
                @ torch.tensor(
                    get_mat(self.default_assembled_pose[:3, 3], [0.0, 0.0, 0.0]),
                    device=device,
                )
            )
            target = self.prev_pose
<<<<<<< HEAD
            target[2, 3] = base_pose_robot[2, 3] + 0.06  # Move up a bit.
=======
            target[2, 3] = base_pose_robot[2, 3] + 0.07  # Move up a bit.
>>>>>>> cd180183
            base_pose_robot[:3, :3] = self.prev_pose[:3, :3]
            target[:3, :3] = self.prev_pose[:3, :3]  # Keep the same orientation.
            if self.satisfy(
                ee_pose, target, pos_error_threshold=0.0, ori_error_threshold=0.0
            ):
                self.prev_pose = target
                next_state = "release_gripper"
        elif self._state == "release_gripper":
            target = self.prev_pose
            self.gripper_action = -1
            if self.gripper_greater(
                gripper_width,
                config["robot"]["max_gripper_width"]["cabinet"] - 0.001,
            ):
                self.prev_pose = target
                next_state = "done"
        elif self._state == "done":
            target = self.prev_pose
            self.gripper_action = -1
        skill_complete = self.may_transit_state(next_state)

        return (
            target[:3, 3],
            C.mat2quat(target[:3, :3]),
            torch.tensor([self.gripper_action], device=device),
            skill_complete,
        )<|MERGE_RESOLUTION|>--- conflicted
+++ resolved
@@ -150,11 +150,8 @@
             pos = hood_pose[:4, 3]
             target_pos = (april_to_robot @ pos)[:3]
             target_pos[2] = ee_pos[2]  # Keep the z.
-<<<<<<< HEAD
+
             target_pos[1] += 0.032
-=======
-            target_pos[1] += 0.026
->>>>>>> cd180183
             target = C.to_homogeneous(target_pos, target_ori)
             if self.satisfy(ee_pose, target, pos_error_threshold=0.02):
                 self.prev_pose = target.clone()
@@ -213,11 +210,7 @@
             )
             base_pose_robot[:3, :3] = self.prev_pose[:3, :3]
             target = base_pose_robot.clone()
-<<<<<<< HEAD
             target[1, 3] += 0.032  # Move up a bit.
-=======
-            target[1, 3] += 0.026  # Move up a bit.
->>>>>>> cd180183
             # Keep the z.
             target[2, 3] = self.prev_pose[2, 3]
             if self.satisfy(
@@ -239,11 +232,7 @@
                 )
             )
             target = self.prev_pose
-<<<<<<< HEAD
-            target[2, 3] = base_pose_robot[2, 3] + 0.06  # Move up a bit.
-=======
             target[2, 3] = base_pose_robot[2, 3] + 0.07  # Move up a bit.
->>>>>>> cd180183
             base_pose_robot[:3, :3] = self.prev_pose[:3, :3]
             target[:3, :3] = self.prev_pose[:3, :3]  # Keep the same orientation.
             if self.satisfy(
